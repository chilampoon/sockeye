SAMPLE_SHEET: "config/samples.csv"

OUTPUT_BASE: /PATH/TO/DESIRED/OUTPUT/DIR

################################################################################
# 10x SUPPORTING FILES                                                         #
################################################################################
# Reference files can be downloaded from the 10x website using either curl or wget:
# For the human GRCh38 reference, the commands would be:
# curl -O https://cf.10xgenomics.com/supp/cell-exp/refdata-gex-GRCh38-2020-A.tar.gz
# or
# wget https://cf.10xgenomics.com/supp/cell-exp/refdata-gex-GRCh38-2020-A.tar.gz

######### REF_GENOME_DIR #########
# REF_GENOME_DIR refers the path to reference directory as downloaded from 10x,
<<<<<<< HEAD
# e.g. PATH/TO/10X/DOWNLOADS/refdata-gex-GRCh38-2020-A
REF_GENOME_DIR: PATH/TO/10X/DOWNLOADS/refdata-gex-GRCh38-2020-A

######### BC_SUPERLIST #########
# Specify the path where the 10X cell barcode longlists will be downloaded
# e.g. PATH/TO/10X/DOWNLOADS
=======
# e.g. /PATH/TO/10X/DOWNLOADS/refdata-gex-GRCh38-2020-A
REF_GENOME_DIR: /PATH/TO/10X/DOWNLOADS/refdata-gex-GRCh38-2020-A

######### BC_LONGLISTS #########
# Specify the path where the 10X cell barcode longlists will be downloaded. It's
# good idea to use the location where you have downloaded the 10X reference
# data, e.g. /PATH/TO/10X/DOWNLOADS/
>>>>>>> c950efd8
BC_LONGLIST_DIR: /PATH/TO/10X/DOWNLOADS/

MAX_THREADS: 24

READ_STRUCTURE_BATCH_SIZE: 40000
READ_STRUCTURE_FLAGS: ""

BARCODE_ADAPTER1_SUFF_LENGTH: 10
BARCODE_KNEEPLOT_FLAGS: ""
BARCODE_MAX_ED: 2
BARCODE_MIN_ED_DIFF: 2

GENE_ASSIGNS_MINQV: 60

UMI_GENOMIC_INTERVAL: 1000
UMI_CELL_GENE_MAX_READS: 20000
UMI_CLUSTER_MAX_THREADS: 8

MATRIX_MIN_GENES: 25
MATRIX_MIN_CELLS: 3
MATRIX_MAX_MITO: 20
MATRIX_NORM_COUNT: 10000

# Using a comma-separated list, specify which genes should be annotated in the
# UMAP plots (e.g. CD19,PAX5,XBP1)
UMAP_PLOT_GENES: CD19,CD24,CD27,CD38,CD79A,CD79B,PAX5,XBP1

# Set the maximum resources to devote to the minimap2 alignment step
RESOURCES_MM2_MEM_GB: 50
RESOURCES_MM2_MAX_THREADS: 12<|MERGE_RESOLUTION|>--- conflicted
+++ resolved
@@ -13,14 +13,6 @@
 
 ######### REF_GENOME_DIR #########
 # REF_GENOME_DIR refers the path to reference directory as downloaded from 10x,
-<<<<<<< HEAD
-# e.g. PATH/TO/10X/DOWNLOADS/refdata-gex-GRCh38-2020-A
-REF_GENOME_DIR: PATH/TO/10X/DOWNLOADS/refdata-gex-GRCh38-2020-A
-
-######### BC_SUPERLIST #########
-# Specify the path where the 10X cell barcode longlists will be downloaded
-# e.g. PATH/TO/10X/DOWNLOADS
-=======
 # e.g. /PATH/TO/10X/DOWNLOADS/refdata-gex-GRCh38-2020-A
 REF_GENOME_DIR: /PATH/TO/10X/DOWNLOADS/refdata-gex-GRCh38-2020-A
 
@@ -28,7 +20,6 @@
 # Specify the path where the 10X cell barcode longlists will be downloaded. It's
 # good idea to use the location where you have downloaded the 10X reference
 # data, e.g. /PATH/TO/10X/DOWNLOADS/
->>>>>>> c950efd8
 BC_LONGLIST_DIR: /PATH/TO/10X/DOWNLOADS/
 
 MAX_THREADS: 24
